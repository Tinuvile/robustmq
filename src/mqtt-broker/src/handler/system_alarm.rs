--- conflicted
+++ resolved
@@ -180,7 +180,6 @@
     }
 
     0.0
-<<<<<<< HEAD
 }
 
 #[cfg(test)]
@@ -535,6 +534,4 @@
     //         except_memory_value.activated
     //     );
     // }
-=======
->>>>>>> 06f5afa6
 }