use super::{
    sub_manager::SubscribeManager,
    subscribe::{
        get_share_sub_leader, is_contain_rewrite_flag, publish_to_client, retry_publish,
        share_sub_rewrite_publish_flag, wait_qos_ack,
    },
};
use crate::{
    core::metadata_cache::MetadataCacheManager,
    qos::ack_manager::{self, AckManager, AckPacketInfo},
    server::{tcp::packet::ResponsePackage, MQTTProtocol},
    subscribe::sub_manager::ShareSubShareSub,
};
use clients::poll::ClientPool;
use common_base::{
    config::broker_mqtt::broker_mqtt_conf,
    errors::RobustMQError,
    log::{error, info},
    tools::{now_second, unique_id},
};
use dashmap::DashMap;
use futures::{SinkExt, StreamExt};
use protocol::{
    mqtt::{
        Connect, ConnectProperties, ConnectReturnCode, Login, MQTTPacket, PubComp,
        PubCompProperties, PubRec, PubRecProperties, Publish, PublishProperties, QoS, Subscribe,
        SubscribeProperties, SubscribeReasonCode, Unsubscribe, UnsubscribeProperties,
    },
    mqttv5::codec::Mqtt5Codec,
};
use std::{sync::Arc, time::Duration};
use tokio::{
    net::TcpStream,
    sync::{
        broadcast,
        mpsc::{self, Receiver, Sender},
    },
    time::sleep,
};
use tokio_util::codec::Framed;

#[derive(Clone)]
pub struct SubscribeShareFollower {
    // (client_id, Sender<bool>)
    pub follower_sub_thread: DashMap<String, Sender<bool>>,
    pub subscribe_manager: Arc<SubscribeManager>,
    pub ack_manager: Arc<AckManager>,
    response_queue_sx4: broadcast::Sender<ResponsePackage>,
    response_queue_sx5: broadcast::Sender<ResponsePackage>,
    metadata_cache: Arc<MetadataCacheManager>,
    client_poll: Arc<ClientPool>,
}

impl SubscribeShareFollower {
    pub fn new(
        subscribe_manager: Arc<SubscribeManager>,
        response_queue_sx4: broadcast::Sender<ResponsePackage>,
        response_queue_sx5: broadcast::Sender<ResponsePackage>,
        metadata_cache: Arc<MetadataCacheManager>,
        client_poll: Arc<ClientPool>,
        ack_manager: Arc<AckManager>,
    ) -> Self {
        return SubscribeShareFollower {
            follower_sub_thread: DashMap::with_capacity(128),
            subscribe_manager,
            response_queue_sx4,
            response_queue_sx5,
            metadata_cache,
            client_poll,
            ack_manager,
        };
    }

    pub async fn start(&self) {
        loop {
            for (client_id, share_sub) in self.subscribe_manager.share_follower_subscribe.clone() {
                let metadata_cache = self.metadata_cache.clone();
                let response_queue_sx4 = self.response_queue_sx4.clone();
                let response_queue_sx5 = self.response_queue_sx5.clone();
                let (stop_sx, stop_rx) = mpsc::channel(1);
                self.follower_sub_thread.insert(client_id.clone(), stop_sx);
                let ack_manager = self.ack_manager.clone();

                match get_share_sub_leader(
                    self.client_poll.clone(),
                    share_sub.group_name.clone(),
                    share_sub.sub_name.clone(),
                )
                .await
                {
                    Ok(reply) => {
                        let conf = broker_mqtt_conf();
                        if conf.broker_id == reply.broker_id {
<<<<<<< HEAD
=======
                            // add to leader push
                            
>>>>>>> 20aa7830
                            // remove follower sub
                            self.subscribe_manager
                                .share_follower_subscribe
                                .remove(&client_id);

                            // parse sub
                            let subscribe = Subscribe {
                                packet_identifier: share_sub.packet_identifier,
                                filters: vec![share_sub.filter],
                            };
                            let subscribe_poperties = SubscribeProperties {
                                subscription_identifier: share_sub.subscription_identifier,
                                user_properties: Vec::new(),
                            };
                            self.subscribe_manager
                                .add_subscribe(
                                    share_sub.client_id,
                                    share_sub.protocol,
                                    subscribe,
                                    Some(subscribe_poperties),
                                )
                                .await;
                        } else {
                            tokio::spawn(async move {
                                if share_sub.protocol == MQTTProtocol::MQTT4 {
                                    rewrite_sub_mqtt4().await;
                                } else if share_sub.protocol == MQTTProtocol::MQTT5 {
                                    rewrite_sub_mqtt5(
                                        ack_manager,
                                        reply.broker_ip,
                                        metadata_cache,
                                        share_sub,
                                        stop_rx,
                                        response_queue_sx4,
                                        response_queue_sx5,
                                    )
                                    .await;
                                }
                            });
                        }
                    }
                    Err(e) => error(e.to_string()),
                }
            }
            sleep(Duration::from_secs(1)).await;
        }
    }
}

async fn rewrite_sub_mqtt4() {
    error("MQTT 4 does not currently support shared subscriptions".to_string());
}

async fn rewrite_sub_mqtt5(
    ack_manager: Arc<AckManager>,
    leader_addr: String,
    metadata_cache: Arc<MetadataCacheManager>,
    share_sub: ShareSubShareSub,
    mut rx: Receiver<bool>,
    response_queue_sx4: broadcast::Sender<ResponsePackage>,
    response_queue_sx5: broadcast::Sender<ResponsePackage>,
) {
    info(format!(
        "Rewrite sub mqtt5 thread for client [{}] was start successfully",
        share_sub.client_id.clone()
    ));
    let socket = TcpStream::connect(leader_addr.clone()).await.unwrap();
    let mut stream: Framed<TcpStream, Mqtt5Codec> = Framed::new(socket, Mqtt5Codec::new());
    let client_id = unique_id();
    let connect_pkg = build_rewrite_connect_pkc(client_id);
    let _ = stream.send(connect_pkg.clone()).await;
    loop {
        match rx.try_recv() {
            Ok(flag) => {
                if flag {
                    info(format!(
                        "Rewrite sub mqtt5 thread for client [{}] was stopped successfully",
                        share_sub.client_id.clone()
                    ));

                    // When a thread exits, an unsubscribed mqtt packet is sent
                    let unscribe_pkg = build_rewrite_unsubscribe_pkg(share_sub.clone());
                    let _ = stream.send(unscribe_pkg).await;
                }
            }
            Err(_) => {}
        }
        if let Some(data) = stream.next().await {
            match data {
                Ok(da) => {
                    match da {
                        MQTTPacket::ConnAck(connack, connack_properties) => {
                            if connack.code == ConnectReturnCode::Success {
                                let sub_packet = build_rewrite_subscribe_pkg(share_sub.clone());
                                _ = stream.send(sub_packet).await;
                            } else {
                                error(format!("Follower forwarding subscription connection request error, error message: {:?},{:?}",connack,connack_properties));
                                break;
                            }
                        }

                        MQTTPacket::SubAck(suback, suback_properties) => {
                            for reason in suback.return_codes.clone() {
                                if reason
                                    == SubscribeReasonCode::Success(
                                        protocol::mqtt::QoS::AtLeastOnce,
                                    )
                                    || reason
                                        == SubscribeReasonCode::Success(
                                            protocol::mqtt::QoS::AtMostOnce,
                                        )
                                    || reason
                                        == SubscribeReasonCode::Success(
                                            protocol::mqtt::QoS::ExactlyOnce,
                                        )
                                    || reason == SubscribeReasonCode::QoS0
                                    || reason == SubscribeReasonCode::QoS1
                                    || reason == SubscribeReasonCode::QoS2
                                {
                                    continue;
                                }
                                error(format!("Follower forwarding subscription request error, error message: ** {:?},{:?}",suback,suback_properties));
                                break;
                            }
                        }

                        MQTTPacket::Publish(publish, _) => {
                            packet_publish(
                                metadata_cache.clone(),
                                ack_manager.clone(),
                                share_sub.clone(),
                                publish,
                                response_queue_sx4.clone(),
                                response_queue_sx5.clone(),
                            )
                            .await;
                        }

                        MQTTPacket::PubRec(pubrec, pubrec_properties) => {
                            if let Some(properties) = pubrec_properties.clone() {
                                if is_contain_rewrite_flag(properties.user_properties) {
                                    packet_pubrec(pubrec, pubrec_properties).await;
                                }
                            }
                            // Subscribe data to Sub Leader node and send subscription request packet
                            let packet = build_rewrite_subscribe_pkg(share_sub.clone());
                        }

                        MQTTPacket::PubComp(pubcomp, pubcomp_properties) => {
                            if let Some(properties) = pubcomp_properties.clone() {
                                if is_contain_rewrite_flag(properties.user_properties) {
                                    packet_pubcomp(pubcomp, pubcomp_properties).await;
                                }
                            }
                        }

                        MQTTPacket::Disconnect(_, _) => {
                            break;
                        }

                        MQTTPacket::UnsubAck(unsuback, unsuback_properties) => {
                            break;
                        }
                        _ => {
                            error("Rewrite subscription thread cannot recognize the currently returned package".to_string());
                        }
                    }
                }
                Err(e) => error(e.to_string()),
            }
        }
    }
}

async fn packet_publish(
    metadata_cache: Arc<MetadataCacheManager>,
    ack_manager: Arc<AckManager>,
    share_sub: ShareSubShareSub,
    publish: Publish,
    response_queue_sx4: broadcast::Sender<ResponsePackage>,
    response_queue_sx5: broadcast::Sender<ResponsePackage>,
) {
    let client_id = share_sub.client_id;

    let connect_id = if let Some(connect_id) = metadata_cache.get_connect_id(client_id.clone()) {
        connect_id
    } else {
        return;
    };

    let mut sub_id = Vec::new();
    if let Some(id) = share_sub.subscription_identifier.clone() {
        sub_id.push(id);
    }

    let pkid: u16 = metadata_cache.get_available_pkid(client_id.clone());

    let client_pub = Publish {
        dup: false,
        qos: publish.qos,
        pkid,
        retain: false,
        topic: publish.topic.clone(),
        payload: publish.payload.clone(),
    };

    let properties = PublishProperties {
        payload_format_indicator: None,
        message_expiry_interval: None,
        topic_alias: None,
        response_topic: None,
        correlation_data: None,
        user_properties: Vec::new(),
        subscription_identifiers: sub_id.clone(),
        content_type: None,
    };

    let resp = ResponsePackage {
        connection_id: connect_id,
        packet: MQTTPacket::Publish(client_pub, Some(properties)),
    };

    match retry_publish(
        client_id,
        pkid,
        metadata_cache,
        ack_manager,
        publish.qos,
        share_sub.protocol.clone(),
        resp,
        response_queue_sx4.clone(),
        response_queue_sx5.clone(),
    )
    .await
    {
        Ok(()) => {}
        Err(e) => error(e.to_string()),
    }
}

async fn packet_pubrec(publish: PubRec, pubrec_properties: Option<PubRecProperties>) {}

async fn packet_pubcomp(publish: PubComp, pubcomp_properties: Option<PubCompProperties>) {}

pub fn build_rewrite_connect_pkc(client_id: String) -> MQTTPacket {
    let connect = Connect {
        keep_alive: 60,
        client_id,
        clean_session: true,
    };

    let mut properties = ConnectProperties::default();
    properties.session_expiry_interval = Some(60);
    properties.user_properties = vec![share_sub_rewrite_publish_flag()];
    let login = Login::default();
    return MQTTPacket::Connect(connect, Some(properties), None, None, Some(login));
}

// build subscribe pkg
pub fn build_rewrite_subscribe_pkg(share_sub: ShareSubShareSub) -> MQTTPacket {
    let subscribe = Subscribe {
        packet_identifier: share_sub.packet_identifier,
        filters: vec![share_sub.filter],
    };

    let subscribe_poperties = SubscribeProperties {
        subscription_identifier: share_sub.subscription_identifier,
        user_properties: vec![share_sub_rewrite_publish_flag()],
    };

    return MQTTPacket::Subscribe(subscribe, Some(subscribe_poperties));
}

pub fn build_rewrite_unsubscribe_pkg(rewrite_sub: ShareSubShareSub) -> MQTTPacket {
    return MQTTPacket::Unsubscribe(
        Unsubscribe::default(),
        Some(UnsubscribeProperties::default()),
    );
}

pub async fn retry_publish_and_rewrite(
    client_id: String,
    pkid: u16,
    metadata_cache: Arc<MetadataCacheManager>,
    ack_manager: Arc<AckManager>,
    qos: QoS,
    protocol: MQTTProtocol,
    resp: ResponsePackage,
    response_queue_sx4: broadcast::Sender<ResponsePackage>,
    response_queue_sx5: broadcast::Sender<ResponsePackage>,
) -> Result<(), RobustMQError> {
    loop {
        match publish_to_client(
            protocol.clone(),
            resp.clone(),
            response_queue_sx4.clone(),
            response_queue_sx5.clone(),
        )
        .await
        {
            Ok(_) => {
                match qos {
                    protocol::mqtt::QoS::AtMostOnce => {
                        return Ok(());
                    }
                    // protocol::mqtt::QoS::AtLeastOnce
                    protocol::mqtt::QoS::AtLeastOnce => {
                        metadata_cache.save_pkid_info(client_id.clone(), pkid);
                        let (qos_sx, qos_rx) = mpsc::channel(1);
                        ack_manager.add(
                            client_id.clone(),
                            pkid,
                            AckPacketInfo {
                                sx: qos_sx,
                                create_time: now_second(),
                            },
                        );

                        if wait_qos_ack(qos_rx).await {
                            
                            return Ok(());
                        }
                    }
                    // protocol::mqtt::QoS::ExactlyOnce
                    protocol::mqtt::QoS::ExactlyOnce => {
                        metadata_cache.save_pkid_info(client_id.clone(), pkid);

                        let (qos_sx, qos_rx) = mpsc::channel(1);
                        ack_manager.add(
                            client_id.clone(),
                            pkid,
                            AckPacketInfo {
                                sx: qos_sx,
                                create_time: now_second(),
                            },
                        );
                    }
                }
            }
            Err(e) => {
                error(e.to_string());
            }
        };
    }
}

#[cfg(test)]
mod tests {}<|MERGE_RESOLUTION|>--- conflicted
+++ resolved
@@ -91,12 +91,7 @@
                     Ok(reply) => {
                         let conf = broker_mqtt_conf();
                         if conf.broker_id == reply.broker_id {
-<<<<<<< HEAD
-=======
-                            // add to leader push
-                            
->>>>>>> 20aa7830
-                            // remove follower sub
+                            // add leader push && remove follower sub
                             self.subscribe_manager
                                 .share_follower_subscribe
                                 .remove(&client_id);
