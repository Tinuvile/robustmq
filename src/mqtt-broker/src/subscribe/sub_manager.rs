use super::subscribe::{
    decode_share_info, is_contain_rewrite_flag, is_share_sub, path_regex_match,
};
use crate::core::metadata_cache::MetadataCacheManager;
use crate::metadata::subscriber::Subscriber;
use crate::server::MQTTProtocol;
use clients::poll::ClientPool;
use common_base::{
    config::broker_mqtt::broker_mqtt_conf,
    log::{error, info},
};
use dashmap::DashMap;
<<<<<<< HEAD
use protocol::mqtt::{Filter, Subscribe, SubscribeProperties};
=======
use protocol::{
    mqtt::{Subscribe, SubscribeProperties},
    placement_center::generate::mqtt::{GetShareSubReply, GetShareSubRequest},
};
>>>>>>> 20aa7830
use std::{
    sync::{atomic::AtomicU64, Arc},
    time::Duration,
};
use tokio::time::sleep;

static SUB_IDENTIFIER_ID_BUILD: AtomicU64 = AtomicU64::new(1);

#[derive(Clone)]
pub struct ShareSubShareSub {
    pub identifier_id: u64,
    pub client_id: String,
    pub protocol: MQTTProtocol,
    pub sub_path: String,
    pub subscribe: Subscribe,
    pub subscribe_properties: Option<SubscribeProperties>,
}

pub struct SubscribeManager {
    client_poll: Arc<ClientPool>,
    metadata_cache: Arc<MetadataCacheManager>,

    // (client_id,Vec<Subscriber>)
    pub exclusive_subscribe: DashMap<String, Vec<Subscriber>>,

    // (group_name_topic_name,Vec<Subscriber>)
    pub share_leader_subscribe: DashMap<String, Vec<Subscriber>>,

    // (group_name,ShareSubShareSub)
    pub share_follower_subscribe: DashMap<String, ShareSubShareSub>,

    // (identifier_id，client_id)
    pub share_follower_identifier_id: DashMap<usize, String>,
}

impl SubscribeManager {
    pub fn new(metadata_cache: Arc<MetadataCacheManager>, client_poll: Arc<ClientPool>) -> Self {
        return SubscribeManager {
            client_poll,
            metadata_cache,
            exclusive_subscribe: DashMap::with_capacity(8),
            share_leader_subscribe: DashMap::with_capacity(8),
            share_follower_subscribe: DashMap::with_capacity(8),
            share_follower_identifier_id: DashMap::with_capacity(8),
        };
    }

    pub async fn start(&self) {
        info("Subscribe manager thread started successfully.".to_string());
        loop {
            self.parse_subscribe_by_new_topic().await;
            sleep(Duration::from_secs(1)).await;
        }
    }

    // Handle subscriptions to new topics
    pub async fn parse_subscribe_by_new_topic(&self) {
        for (topic_name, topic) in self.metadata_cache.topic_info.clone() {
            for (client_id, data) in self.metadata_cache.subscribe_filter.clone() {
                let subscribe = data.subscribe;
                let subscribe_properties = data.subscribe_properties;
                self.parse_subscribe(
                    topic_name.clone(),
                    topic.topic_id.clone(),
                    client_id.clone(),
                    data.protocol.clone(),
                    subscribe,
                    subscribe_properties,
                )
                .await;
            }
        }
    }

    pub async fn add_subscribe(
        &self,
        client_id: String,
        protocol: MQTTProtocol,
        subscribe: Subscribe,
        subscribe_properties: Option<SubscribeProperties>,
    ) {
        for (topic_name, topic) in self.metadata_cache.topic_info.clone() {
            self.parse_subscribe(
                topic_name,
                topic.topic_id,
                client_id.clone(),
                protocol.clone(),
                subscribe.clone(),
                subscribe_properties.clone(),
            )
            .await;
        }
    }

    pub fn remove_subscribe(&self, client_id: String, filter_path: Vec<String>) {
        for (topic_name, topic) in self.metadata_cache.topic_info.clone() {
            let topic_id = topic.topic_id;
            for path in filter_path.clone() {
                if !path_regex_match(topic_name.clone(), path.clone()) {
                    continue;
                }

<<<<<<< HEAD
                if is_share_sub(path.clone()) {
                    // leader
                    for (client_id, mut data) in self.share_leader_subscribe.clone() {
                        data.sub_list.retain(|x| *x.sub_path == path);
=======
                if is_share_sub(path) {
                    if let Some(sub_list) = self.share_leader_subscribe.get_mut(&topic_id) {
                        sub_list.remove(&client_id);
>>>>>>> 20aa7830
                    }
                } else {
                    self.exclusive_subscribe.remove(&client_id);
                }
            }
        }
    }

    async fn parse_subscribe(
        &self,
        topic_name: String,
        topic_id: String,
        client_id: String,
        protocol: MQTTProtocol,
        subscribe: Subscribe,
        subscribe_properties: Option<SubscribeProperties>,
    ) {
        let sub_identifier = if let Some(properties) = subscribe_properties.clone() {
            properties.subscription_identifier
        } else {
            None
        };

        if !self.exclusive_subscribe.contains_key(&client_id) {
            self.exclusive_subscribe
                .insert(client_id.clone(), Vec::new());
        }

        let mut exclusive_sub = self.exclusive_subscribe.get_mut(&client_id).unwrap();

        let conf = broker_mqtt_conf();

        for filter in subscribe.filters.clone() {
            let mut sub = Subscriber {
                protocol: protocol.clone(),
                client_id: client_id.clone(),
                topic_name: topic_name.clone(),
                group_name: None,
                topic_id: topic_id.clone(),
                qos: filter.qos,
                nolocal: filter.nolocal,
                preserve_retain: filter.preserve_retain,
                subscription_identifier: sub_identifier,
                is_contain_rewrite_flag: false,
                sub_path: filter.path.clone(),
            };
            if is_share_sub(filter.path.clone()) {
                let (group_name, sub_name) = decode_share_info(filter.path.clone());
                if path_regex_match(topic_name.clone(), sub_name.clone()) {
                    match self
                        .get_share_sub_leader(group_name.clone(), sub_name.clone())
                        .await
                    {
                        Ok(reply) => {
                            if reply.broker_id == conf.broker_id {
                                let leader_key = format!("{}_{}", group_name, topic_id);

                                if !self.share_leader_subscribe.contains_key(&leader_key) {
                                    self.share_leader_subscribe
                                        .insert(leader_key.clone(), Vec::new());
                                }

                                let mut share_sub_leader =
                                    self.share_leader_subscribe.get_mut(&leader_key).unwrap();

                                if let Some(properties) = subscribe_properties.clone() {
                                    if is_contain_rewrite_flag(properties.user_properties) {
                                        sub.is_contain_rewrite_flag = true;
                                    }
                                }
                                sub.group_name = Some(group_name);
                                share_sub_leader.push(sub);
                            } else {
                                let identifier_id = SUB_IDENTIFIER_ID_BUILD
                                    .fetch_add(1, std::sync::atomic::Ordering::Relaxed);
                                let share_sub = ShareSubShareSub {
                                    identifier_id,
                                    client_id: client_id.clone(),
                                    sub_path: filter.path.clone(),
                                    protocol: protocol.clone(),
                                    subscribe: subscribe.clone(),
                                    subscribe_properties: subscribe_properties.clone(),
                                };
                                self.share_follower_subscribe
                                    .insert(client_id.clone(), share_sub);
                                self.share_follower_identifier_id
                                    .insert(identifier_id as usize, client_id.clone());
                            }
                        }
                        Err(e) => {
                            error(e.to_string());
                        }
                    }
                }
            } else {
                if path_regex_match(topic_name.clone(), filter.path.clone()) {
                    exclusive_sub.push(sub);
                }
            }
        }
    }

    pub async fn get_share_sub_leader(
        &self,
        group_name: String,
        sub_name: String,
    ) -> Result<GetShareSubReply, RobustMQError> {
        let conf = broker_mqtt_conf();
        let req = GetShareSubRequest {
            cluster_name: conf.cluster_name.clone(),
            group_name,
            sub_name: sub_name.clone(),
        };
        match placement_get_share_sub(self.client_poll.clone(), conf.placement.server.clone(), req)
            .await
        {
            Ok(reply) => {
                info(format!(
                    " Leader node for the shared subscription is [{}]",
                    reply.broker_id
                ));
                return Ok(reply);
            }
            Err(e) => {
                return Err(e);
            }
        }
    }
}

#[cfg(test)]
mod tests {
    #[tokio::test]
    async fn topic_sub_push_thread_test() {}
}<|MERGE_RESOLUTION|>--- conflicted
+++ resolved
@@ -10,14 +10,10 @@
     log::{error, info},
 };
 use dashmap::DashMap;
-<<<<<<< HEAD
-use protocol::mqtt::{Filter, Subscribe, SubscribeProperties};
-=======
 use protocol::{
-    mqtt::{Subscribe, SubscribeProperties},
+    mqtt::{Filter, Subscribe, SubscribeProperties},
     placement_center::generate::mqtt::{GetShareSubReply, GetShareSubRequest},
 };
->>>>>>> 20aa7830
 use std::{
     sync::{atomic::AtomicU64, Arc},
     time::Duration,
@@ -120,16 +116,10 @@
                     continue;
                 }
 
-<<<<<<< HEAD
-                if is_share_sub(path.clone()) {
+                if is_share_sub(path) {
                     // leader
-                    for (client_id, mut data) in self.share_leader_subscribe.clone() {
+                    for (client_id, mut data) in self.share_leader_subscribe {
                         data.sub_list.retain(|x| *x.sub_path == path);
-=======
-                if is_share_sub(path) {
-                    if let Some(sub_list) = self.share_leader_subscribe.get_mut(&topic_id) {
-                        sub_list.remove(&client_id);
->>>>>>> 20aa7830
                     }
                 } else {
                     self.exclusive_subscribe.remove(&client_id);
