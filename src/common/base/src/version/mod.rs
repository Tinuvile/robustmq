--- conflicted
+++ resolved
@@ -14,11 +14,8 @@
 
 pub mod logo;
 use logo::DEFAULT_PLACEMENT_CENTER_CONFIG;
-<<<<<<< HEAD
 use std::sync::OnceLock;
 use tracing::{error, info};
-=======
->>>>>>> 5977e661
 
 use crate::tools::read_file;
 
@@ -41,7 +38,7 @@
 /// Returns the version string. If version file cannot be read, returns the hardcoded version
 /// or a placeholder string.
 pub fn version() -> String {
-<<<<<<< HEAD
+
     // Return cached version if already loaded
     if let Some(cached_version) = VERSION.get() {
         return cached_version.clone();
@@ -192,10 +189,5 @@
         // Verify fallback behavior - should either be the embedded version,
         // the Cargo.toml version, or "unknown"
         assert!(!test_version_result.is_empty());
-=======
-    match read_file(DEFAULT_PLACEMENT_CENTER_CONFIG) {
-        Ok(data) => data,
-        Err(_) => "-".to_string(),
->>>>>>> 5977e661
     }
 }